--- conflicted
+++ resolved
@@ -50,30 +50,7 @@
         if: matrix.package != './examples/'
         with:
           file: ${{ matrix.package }}cover.out
-<<<<<<< HEAD
 
-  release:
-    runs-on: ubuntu-latest
-    if: github.event_name == 'push' && startsWith(github.event.head_commit.message, 'Prepare v')
-    needs: test
-    steps:
-      - name: Get version
-        env:
-          COMMIT_MSG: ${{ github.event.head_commit.message }}
-        run: echo "VERSION=${COMMIT_MSG#Prepare }" > ${GITHUB_ENV}
-      - name: create release
-        run: |
-          git tag ${VERSION}
-          git tag awss3v1/${VERSION}
-          git tag awss3v2/${VERSION}
-          git push origin ${VERSION} awss3v1/${VERSION} awss3v2/${VERSION}
-          sleep 1
-
-          gh release create \
-            ${VERSION} \
-            --draft \
-            --title ${VERSION}
-=======
   mock:
     runs-on: ubuntu-latest
     steps:
@@ -96,4 +73,25 @@
           done
       - name: Check diff
         run: git diff --exit-code
->>>>>>> acd028fb
+
+  release:
+    runs-on: ubuntu-latest
+    if: github.event_name == 'push' && startsWith(github.event.head_commit.message, 'Prepare v')
+    needs: [test, mock]
+    steps:
+      - name: Get version
+        env:
+          COMMIT_MSG: ${{ github.event.head_commit.message }}
+        run: echo "VERSION=${COMMIT_MSG#Prepare }" > ${GITHUB_ENV}
+      - name: create release
+        run: |
+          git tag ${VERSION}
+          git tag awss3v1/${VERSION}
+          git tag awss3v2/${VERSION}
+          git push origin ${VERSION} awss3v1/${VERSION} awss3v2/${VERSION}
+          sleep 1
+
+          gh release create \
+            ${VERSION} \
+            --draft \
+            --title ${VERSION}